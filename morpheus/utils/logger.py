--- conflicted
+++ resolved
@@ -19,11 +19,8 @@
 import logging.handlers
 import multiprocessing
 import os
-<<<<<<< HEAD
-=======
 import re
 import warnings
->>>>>>> fc3e45c8
 import weakref
 from enum import Enum
 
@@ -123,7 +120,6 @@
     # Prevent reconfiguration if called again
     if (not getattr(morpheus_logger, "_configured_by_morpheus", False)):
         setattr(morpheus_logger, "_configured_by_morpheus", True)
-<<<<<<< HEAD
 
         # Set the level here
         set_log_level(log_level=log_level)
@@ -173,57 +169,6 @@
         raise RuntimeError("Logging has already been configured. Use `set_log_level` to change the log level or reset "
                            "the logging system by calling `reset_logging`.")
 
-=======
-
-        # Set the level here
-        set_log_level(log_level=log_level)
-
-        # Dont propagate upstream
-        morpheus_logger.propagate = False
-        morpheus_logging_queue = multiprocessing.Queue()
-
-        # This needs the be the only handler for morpheus logger
-        morpheus_queue_handler = logging.handlers.QueueHandler(morpheus_logging_queue)
-
-        # At this point, any morpheus logger will propagate upstream to the morpheus root and then be handled by the
-        # queue handler
-        morpheus_logger.addHandler(morpheus_queue_handler)
-
-        log_file = os.path.join(appdirs.user_log_dir(appauthor="NVIDIA", appname="morpheus"), "morpheus.log")
-
-        # Ensure the log directory exists
-        os.makedirs(os.path.dirname(log_file), exist_ok=True)
-
-        # Now we build all of the handlers for the queue listener
-        file_handler = logging.handlers.RotatingFileHandler(filename=log_file, backupCount=5, maxBytes=1000000)
-        file_handler.setLevel(logging.DEBUG)
-        file_handler.setFormatter(
-            logging.Formatter('%(asctime)s - [%(levelname)s]: %(message)s {%(name)s, %(threadName)s}'))
-
-        # Tqdm stream handler (avoids messing with progress bars)
-        console_handler = TqdmLoggingHandler()
-
-        # Build and run the queue listener to actually process queued messages
-        queue_listener = logging.handlers.QueueListener(morpheus_logging_queue,
-                                                        console_handler,
-                                                        file_handler,
-                                                        *extra_handlers,
-                                                        respect_handler_level=True)
-        queue_listener.start()
-        queue_listener._thread.name = "Logging Thread"
-
-        # Register a function to kill the listener thread when the queue_handler is removed.
-        weakref.finalize(morpheus_queue_handler, queue_listener.stop)
-
-        # Register a handler before shutting down to remove all log handlers, this ensures that the weakref.finalize
-        # handler we just defined is called at exit.
-        import atexit
-        atexit.register(reset_logging)
-    else:
-        raise RuntimeError("Logging has already been configured. Use `set_log_level` to change the log level or reset "
-                           "the logging system by calling `reset_logging`.")
-
->>>>>>> fc3e45c8
 
 def reset_logging(logger_name: str = "morpheus"):
     """

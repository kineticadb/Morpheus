--- conflicted
+++ resolved
@@ -60,9 +60,6 @@
 
     @typing.overload
     @abstractmethod
-<<<<<<< HEAD
-    def generate_batch(self, inputs: dict[str, list], **kwargs) -> list[str]:
-=======
     def generate_batch(self,
                        inputs: dict[str, list],
                        return_exceptions: typing.Literal[True] = True) -> list[str | BaseException]:
@@ -75,7 +72,6 @@
 
     @abstractmethod
     def generate_batch(self, inputs: dict[str, list], return_exceptions=False) -> list[str] | list[str | BaseException]:
->>>>>>> ab8d0a75
         """
         Issue a request to generate a list of responses based on a list of prompts.
 
@@ -103,13 +99,9 @@
         ...
 
     @abstractmethod
-<<<<<<< HEAD
-    async def generate_batch_async(self, inputs: dict[str, list], **kwargs) -> list[str]:
-=======
     async def generate_batch_async(self,
                                    inputs: dict[str, list],
                                    return_exceptions=False) -> list[str] | list[str | BaseException]:
->>>>>>> ab8d0a75
         """
         Issue an asynchronous request to generate a list of responses based on a list of prompts.
 

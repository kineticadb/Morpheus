--- conflicted
+++ resolved
@@ -376,13 +376,8 @@
           - grpcio
           - grpcio-status
           # - libwebp=1.3.2 # Required for CVE mitigation: https://nvd.nist.gov/vuln/detail/CVE-2023-4863 ##
-<<<<<<< HEAD
-          - mlflow #>=2.10.0,<3
+          - mlflow>=2.10.0,<2.18 # Pin version to avoid breaking change in 2.18 to thread local variable code commit id: 5541888
           - mrc=25.02
-=======
-          - mlflow>=2.10.0,<2.18 # Pin version to avoid breaking change in 2.18 to thread local variable code commit id: 5541888
-          - mrc=24.10
->>>>>>> f0ffc079
           - networkx=2.8.8
           - numpydoc=1.5
           - pydantic

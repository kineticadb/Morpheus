# SPDX-FileCopyrightText: Copyright (c) 2023-2024, NVIDIA CORPORATION & AFFILIATES. All rights reserved.
# SPDX-License-Identifier: Apache-2.0
#
# Licensed under the Apache License, Version 2.0 (the "License");
# you may not use this file except in compliance with the License.
# You may obtain a copy of the License at
#
# http://www.apache.org/licenses/LICENSE-2.0
#
# Unless required by applicable law or agreed to in writing, software
# distributed under the License is distributed on an "AS IS" BASIS,
# WITHOUT WARRANTIES OR CONDITIONS OF ANY KIND, either express or implied.
# See the License for the specific language governing permissions and
# limitations under the License.

# Dependency list for https://github.com/rapidsai/dependency-file-generator

files:
  # Includes all dependencies together in a single file
  all:
    output: conda
    matrix:
      cuda: ["12.5"]
      arch: [x86_64]
    includes:
      - benchmark_cpp
      - build_cpp_build
      - build_cpp_host
      - checks
      - cudatoolkit
      - cudatoolkit-dev
      - cve-mitigation
      - data_retrieval
      - development
      - docs
      - example-dfp-prod
      - example-gnn
      - example-llms
      - python
      - runtime
      - test_python_morpheus

  # Common dependencies for developing with Morpheus.
  # Includes: runtime, build, docs, test
  # Excludes: examples
  dev:
    output: conda
    matrix:
      cuda: ["12.5"]
      arch: [x86_64]
    includes:
      - benchmark_cpp
      - build_cpp_build
      - build_cpp_host
      - checks
      - cudatoolkit-dev
      - cve-mitigation
      - data_retrieval
      - development
      - docs
      - python
      - runtime
      - test_python_morpheus

  # Dependencies that are needed to build Morpheus.
  # Includes: runtime
  # Excludes: test, examples
  build:
    output: none
    matrix:
      cuda: ["12.5"]
      arch: [x86_64]
    includes:
      - benchmark_cpp
      - build_cpp_build
      - build_cpp_host
      - cudatoolkit-dev
      - cve-mitigation
      - data_retrieval
      - development
      - python
      - runtime
      - test_python_morpheus

  # Dependencies that are needed to run Morpheus tests.
  # Includes: runtime, examples
  # Excludes: build, dev
  test:
    output: none
    matrix:
      cuda: ["12.5"]
      arch: [x86_64]
    includes:
      - benchmark_cpp
      - cudatoolkit
      - cve-mitigation
      - data_retrieval
      - development
      - example-dfp-prod
      - example-gnn
      - example-llms
      - python
      - runtime
      - test_python_morpheus

  # Dependencies that are needed to generate the Morpheus documentation.
  # Includes: build, runtime, examples
  # Excludes: test
  docs:
    output: none
    matrix:
      cuda: ["12.5"]
      arch: [x86_64]
    includes:
      - benchmark_cpp
      - build_cpp_build
      - build_cpp_host
      - cudatoolkit-dev
      - cve-mitigation
      - data_retrieval
      - docs
      - example-dfp-prod
      - example-gnn
      - example-llms
      - python
      - runtime

  # Only the dependencies that are needed to run core Morpheus. This is the smallest set of dependencies needed to run
  # a Morpheus pipeline.
  # Includes: none
  # Excludes: build, dev, test, examples, docs
  runtime:
    output: conda
    matrix:
      cuda: ["12.5"]
      arch: [x86_64]
    includes:
      - cudatoolkit
      - cve-mitigation
      - python
      - runtime

  # Dependencies that are needed to run all Morpheus examples.
  # Includes: runtime
  # Excludes: build, dev, test
  examples:
    output: conda
    matrix:
      cuda: ["12.5"]
      arch: [x86_64]
    includes:
      - cve-mitigation
      - example-dfp-prod
      - example-gnn
      - example-llms
      - python
      - runtime

  # Dependencies which are needed to run the model generation scripts in the `models` directory.
  # Includes: none
  # Excludes: runtime, build, dev, test, examples, docs
  model-utils:
    output: conda
    matrix:
      cuda: ["12.5"]
      arch: [x86_64]
    includes:
      - model-training-tuning
      - python

  # Dependencies which are used during the CI "checks" stage. Does not output any files.
  checks:
    output: none
    includes:
      - checks
      - python

  # pip dependencies that are used during the conda test stage for morpheus-llm output
  morpheus_llm:
    output: none
    includes:
      - test_morpheus_llm_pip
      - test_morpheus_core_pip

  # pip dependencies that are used during the conda test stage for morpheus-core output
  morpheus_core:
    output: none
    includes:
      - test_morpheus_core_pip

  # pip dependencies that are used during the conda test stage for morpheus-dfp output
  morpheus_dfp:
    output: none
    includes:
      - test_morpheus_core_pip

channels:
  - conda-forge
  - huggingface
  - rapidsai
  - rapidsai-nightly
  - nvidia
  - nvidia/label/dev
  - pytorch

dependencies:

  python:
    common:
      - output_types: [conda]
        packages:
          - python=3.10

  cudatoolkit:
    specific:
      - output_types: [conda]
        matrices:
          - matrix:
              cuda: "12.5"
            packages:
              - cuda-cudart=12.5
              - cuda-nvrtc=12.5
              - cuda-nvtx=12.5
              - cuda-version=12.5

  cudatoolkit-dev:
    specific:
      - output_types: [conda]
        matrices:
          - matrix:
              cuda: "12.5"
            packages:
              - cuda-cudart-dev=12.5
              - cuda-nvml-dev=12.5
              - cuda-nvrtc-dev=12.5
              - cuda-nvtx-dev=12.5
              - cuda-sanitizer-api
              - cuda-version=12.5
              - libcublas-dev # required by matx
              - libcufft-dev # required by matx
              - libcusolver-dev # required by matx
              - libcurand-dev # required by matx



  # Build dependencies for Morpheus on the target arch. Mirrors the `build` section in
  # ci/conda/recipes/morpheus/meta.yaml
  build_cpp_build:
    common:
      - output_types: [conda]
        packages:
          # Compilers
          - cuda-nvcc=12.5
          - cxx-compiler
          - gxx=12.1

          # Non-Compiler Dependencies
          - automake=1.16.5 # Needed for DOCA build
          - c-ares=1.32 # 1.33 causes an undefined symbol error
          - ccache
          - cmake=3.27
<<<<<<< HEAD
          - cuda-cudart-dev=12.1
          - cuda-version=12.1
          - indicators=2.3 # C++ library for displaying progress bars
=======
          - cuda-cudart-dev=12.5
          - cuda-version=12.5
>>>>>>> 181d0c66
          - libtool # Needed for DOCA build
          - ninja=1.11
          - pkg-config=0.29 # for mrc cmake
          - sysroot_linux-64>=2.28

  # Build dependencies for Morpheus on the host arch. Mirrors the `host` section in
  # ci/conda/recipes/morpheus/meta.yaml
  build_cpp_host:
    common:
      - output_types: [conda]
        packages:
          # Include: cudatoolkit-dev
          - cudf=24.10
          - cython=3.0
          - glog>=0.7.1,<0.8
          - gtest=1.14
          - libcudf=24.10
          - librdkafka>=1.9.2,<1.10.0a0
          - libzlib >=1.3.1,<2
          - mrc=24.10
          - nlohmann_json=3.11
          - pybind11-stubgen=0.10.5
          - pylibcudf=24.10
          - rapidjson=1.1.0
          - rdma-core>=48 # Needed for DOCA.
          - scikit-build=0.17.6
          - versioneer-518

  checks:
    common:
      - output_types: [conda]
        packages:
          - pre-commit

  data_retrieval:
    common:
      - output_types: [conda]
        packages:
          - git-lfs

  development:
    common:
      - output_types: [conda]
        packages:
          - clangdev=16
          - flake8
          - include-what-you-use=0.20
          - isort
          - pylint=3.0.3
          - vale=3.7
          - vale-styles-microsoft
          - vale-styles-write-good
          - versioneer
          - yapf=0.40.1

  docs:
    common:
      - output_types: [conda]
        packages:
          - breathe=4.35.0
          - doxygen=1.9.2
          - exhale=0.3.6
          - ipython
          - myst-parser=0.18.1
          - nbsphinx
          - sphinx
          - sphinx_rtd_theme

  benchmark_cpp:
    common:
      - output_types: [conda]
        packages:
          - benchmark=1.8.3

  # Runtime dependencies for Morpheus. Included in nearly all output files so dependencies should
  # be added only if it is needed to run the core Morpheus library.
  # This should be synced with `run` in ci/conda/recipes/morpheus/meta.yaml
  runtime:
    common:
      - output_types: [conda]
        packages:
          # Include: cudatoolkit
          # Include: python
          # Include: cve-mitigation
          - appdirs
          - beautifulsoup4=4.12
          - click>=8
          # - cuda-version=12.5 ##
          - cudf=24.10
          - cupy # Version determined from cudf
          - datacompy=0.10
          - dill=0.3.7
          - docker-py=5.0
          - elasticsearch==8.9.0
          - feedparser=6.0
          - grpcio
          - grpcio-status
          # - libwebp=1.3.2 # Required for CVE mitigation: https://nvd.nist.gov/vuln/detail/CVE-2023-4863 ##
          - mlflow #>=2.10.0,<3
          - mrc=24.10
          - networkx=2.8.8
          - numpydoc=1.5
          - pydantic
          - python-confluent-kafka>=1.9.2,<1.10.0a0
          - python-graphviz
          - pluggy=1.3
          - rapids-dask-dependency=24.10 # provides dask and distributed
          - requests
          - requests-cache=1.1
          - scikit-learn=1.3.2
          - sqlalchemy<2.0 # 2.0 is incompatible with pandas=1.3
          - tqdm=4
          - tritonclient=2.34
          - typing_utils=0.1
          - watchdog=3.0
          - websockets
          - pip
          - pip:
            - --extra-index-url https://download.pytorch.org/whl/cu124
            - databricks-cli < 0.100
            - databricks-connect
            - milvus==2.3.5 # update to match pymilvus when available
            - pymilvus==2.3.6
            - torch==2.4.0+cu124

  test_python_morpheus:
    common:
      - output_types: [conda]
        packages:
          - &nodejs nodejs=18.*
          - &pypdfium2 pypdfium2=4.30
          - pytest-asyncio
          - pytest-benchmark=4.0
          - pytest-cov
          - pytest=7.4.4
          - &python-docx python-docx==1.1.0
          - pip
          - pip:
              - pytest-kafka==0.6.0

  test_morpheus_core_pip:
    common:
      - output_types: [requirements]
        packages:
           - --extra-index-url https://download.pytorch.org/whl/cu124
           - torch==2.4.0+cu124

  test_morpheus_llm_pip:
    common:
      - output_types: [requirements]
        packages:
           - milvus==2.3.5 # update to match pymilvus when available
           - pymilvus==2.3.6
           - langchain==0.1.16
           - langchain-nvidia-ai-endpoints==0.0.11
           - faiss-cpu
           - google-search-results==2.4
            - nemollm==0.3.5

  example-dfp-prod:
    common:
      - output_types: [conda]
        packages:
          - *nodejs
          - boto3
          - kfp
          - papermill=2.4.0
          - s3fs

  example-gnn:
    common:
      - output_types: [conda]
        packages:
          - &cuml cuml=24.10.*
          - pip
          - pip:
            - --find-links https://data.dgl.ai/wheels/cu121/repo.html
            - --find-links https://data.dgl.ai/wheels-test/repo.html
            - dgl==2.0.0
            - dglgo

  example-llms:
    common:
      - output_types: [conda]
        packages:
          - &transformers transformers=4.36.2 # newer versions are incompatible with our pinned version of huggingface_hub
          - anyio>=3.7
          - arxiv=1.4
          - huggingface_hub=0.20.2 # work-around for https://github.com/UKPLab/sentence-transformers/issues/1762
          - jsonpatch>=1.33
          - newspaper3k=0.2
          - numexpr
          - onnx=1.15
          - openai=1.13
          - pypdf=3.17.4
          - *pypdfium2
          - *python-docx
          - requests-toolbelt=1.0 # Transitive dep needed by nemollm, specified here to ensure we get a compatible version
          - sentence-transformers=2.7
          - pip
          - pip:
            - langchain==0.1.16
            - langchain-nvidia-ai-endpoints==0.0.11
            - faiss-cpu
            - google-search-results==2.4
            - nemollm==0.3.5

  model-training-tuning:
    common:
      - output_types: [conda]
        packages:
          - *cuml
          - *transformers
          - scikit-learn=1.3.2
          - jupyterlab
          - matplotlib
          - onnx
          - pandas
          - seaborn
          - seqeval=1.2.2
          - xgboost

  cve-mitigation:
    common:
      - output_types: [conda]
        packages:
          - libwebp=1.3.2 # Required for CVE mitigation: https://nvd.nist.gov/vuln/detail/CVE-2023-4863<|MERGE_RESOLUTION|>--- conflicted
+++ resolved
@@ -259,14 +259,9 @@
           - c-ares=1.32 # 1.33 causes an undefined symbol error
           - ccache
           - cmake=3.27
-<<<<<<< HEAD
-          - cuda-cudart-dev=12.1
-          - cuda-version=12.1
-          - indicators=2.3 # C++ library for displaying progress bars
-=======
           - cuda-cudart-dev=12.5
           - cuda-version=12.5
->>>>>>> 181d0c66
+          - indicators=2.3 # C++ library for displaying progress bars
           - libtool # Needed for DOCA build
           - ninja=1.11
           - pkg-config=0.29 # for mrc cmake

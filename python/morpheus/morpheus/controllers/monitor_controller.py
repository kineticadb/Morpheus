--- conflicted
+++ resolved
@@ -19,13 +19,8 @@
 import fsspec
 from tqdm import tqdm
 
-<<<<<<< HEAD
-import cudf
-
 from morpheus.common import IndicatorsFontStyle
 from morpheus.common import IndicatorsTextColor
-=======
->>>>>>> b0ca5b0f
 from morpheus.messages import ControlMessage
 from morpheus.messages import MessageMeta
 from morpheus.utils.logger import LogLevels

# SPDX-FileCopyrightText: Copyright (c) 2021-2024, NVIDIA CORPORATION & AFFILIATES. All rights reserved.
# SPDX-License-Identifier: Apache-2.0
#
# Licensed under the Apache License, Version 2.0 (the "License");
# you may not use this file except in compliance with the License.
# You may obtain a copy of the License at
#
# http://www.apache.org/licenses/LICENSE-2.0
#
# Unless required by applicable law or agreed to in writing, software
# distributed under the License is distributed on an "AS IS" BASIS,
# WITHOUT WARRANTIES OR CONDITIONS OF ANY KIND, either express or implied.
# See the License for the specific language governing permissions and
# limitations under the License.

list(APPEND CMAKE_MESSAGE_CONTEXT "dep")

morpheus_utils_initialize_cpm(MORPHEUS_CACHE_DIR)

# Show some setup variables (only prints if VERBOSE)
morpheus_utils_print_config()

# First, load the package_config functions
include(${CMAKE_CURRENT_LIST_DIR}/package_config/register_api.cmake)

# Load direct physical package dependencies first, so we fail early. Add all dependencies to our export set
rapids_find_package(Protobuf REQUIRED
  BUILD_EXPORT_SET ${PROJECT_NAME}-core-exports
  INSTALL_EXPORT_SET ${PROJECT_NAME}-core-exports
)

rapids_find_package(CUDAToolkit REQUIRED
  BUILD_EXPORT_SET ${PROJECT_NAME}-core-exports
  INSTALL_EXPORT_SET ${PROJECT_NAME}-core-exports
)

rapids_find_package(ZLIB
  BUILD_EXPORT_SET ${PROJECT_NAME}-core-exports
  INSTALL_EXPORT_SET ${PROJECT_NAME}-core-exports
)

if(MORPHEUS_BUILD_BENCHMARKS)
  # google benchmark
  # - Expects package to pre-exist in the build environment
  # ================
  rapids_find_package(benchmark REQUIRED
    GLOBAL_TARGETS benchmark::benchmark
    BUILD_EXPORT_SET ${PROJECT_NAME}-core-exports
    INSTALL_EXPORT_SET ${PROJECT_NAME}-core-exports
    FIND_ARGS CONFIG
  )
endif()

# gflags
# ======
rapids_find_package(gflags REQUIRED
  GLOBAL_TARGETS gflags
  BUILD_EXPORT_SET ${PROJECT_NAME}-exports
  INSTALL_EXPORT_SET ${PROJECT_NAME}-exports
)

# glog
# ====
morpheus_utils_configure_glog()

if(MORPHEUS_BUILD_TESTS)
  # google test
  # - Expects package to pre-exist in the build environment
  # ===========
  rapids_find_package(GTest REQUIRED
    GLOBAL_TARGETS GTest::gtest GTest::gmock GTest::gtest_main GTest::gmock_main
    BUILD_EXPORT_SET ${PROJECT_NAME}-core-exports
    INSTALL_EXPORT_SET ${PROJECT_NAME}-core-exports
    FIND_ARGS CONFIG
  )
endif()

<<<<<<< HEAD
# cccl -- get an explicit cccl build, matx tries to pull a tag that doesn't exist.
# =========
morpheus_utils_configure_cccl()

# indicators
# ==========
morpheus_utils_configure_indicators()

# matx
# ====
morpheus_utils_configure_matx()

# pybind11
# =========
morpheus_utils_configure_pybind11()

# RD-Kafka
# =====
morpheus_utils_configure_rdkafka()

# RxCpp
# =====
morpheus_utils_configure_rxcpp()

# MRC (Should come after all third party but before NVIDIA repos)
# =====
morpheus_utils_configure_mrc()

# CuDF
# =====
morpheus_utils_configure_cudf()
=======
# Include dependencies based on components being built
if(MORPHEUS_BUILD_MORPHEUS_CORE)
  include(dependencies_core)
endif()
>>>>>>> f43be04a

if(MORPHEUS_BUILD_MORPHEUS_LLM)
  include(dependencies_llm)
endif()

list(POP_BACK CMAKE_MESSAGE_CONTEXT)<|MERGE_RESOLUTION|>--- conflicted
+++ resolved
@@ -75,44 +75,10 @@
   )
 endif()
 
-<<<<<<< HEAD
-# cccl -- get an explicit cccl build, matx tries to pull a tag that doesn't exist.
-# =========
-morpheus_utils_configure_cccl()
-
-# indicators
-# ==========
-morpheus_utils_configure_indicators()
-
-# matx
-# ====
-morpheus_utils_configure_matx()
-
-# pybind11
-# =========
-morpheus_utils_configure_pybind11()
-
-# RD-Kafka
-# =====
-morpheus_utils_configure_rdkafka()
-
-# RxCpp
-# =====
-morpheus_utils_configure_rxcpp()
-
-# MRC (Should come after all third party but before NVIDIA repos)
-# =====
-morpheus_utils_configure_mrc()
-
-# CuDF
-# =====
-morpheus_utils_configure_cudf()
-=======
 # Include dependencies based on components being built
 if(MORPHEUS_BUILD_MORPHEUS_CORE)
   include(dependencies_core)
 endif()
->>>>>>> f43be04a
 
 if(MORPHEUS_BUILD_MORPHEUS_LLM)
   include(dependencies_llm)
